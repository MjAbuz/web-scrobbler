--- conflicted
+++ resolved
@@ -621,7 +621,6 @@
 		},
 
 		{
-<<<<<<< HEAD
 			label: 'Whyd',
 			matches: ['*://whyd.com/*'],
 			js: ['connectors/v2/whyd.js'],
@@ -639,10 +638,12 @@
 			label: 'Bandzone.cz',
 			matches: ['*://bandzone.cz/*'],
 			js: ['connectors/v2/bandzone.cz.js'],
-=======
+			version: 2
+		},
+
+		{
 			label: 'Chorus',
 			js: ['connectors/v2/chorus.js'],
->>>>>>> 8e4d0d3f
 			version: 2
 		},
 
