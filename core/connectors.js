--- conflicted
+++ resolved
@@ -1106,11 +1106,6 @@
 		matches: ['*://player.siriusxm.com/*'],
 		js: ['connectors/siriusxm-player.js']
 	}, {
-<<<<<<< HEAD
-		label: 'Douban Artists',
-		matches: ['*://music.douban.com/artists/player/*'],
-		js: ['connectors/douban-artists.js']
-=======
 		label: '1ting',
 		matches: [
 			'*://www.1ting.com/player/*', '*://www.1ting.com/p_*',
@@ -1119,6 +1114,9 @@
 			'*://h5.1ting.com/*'
 		],
 		js: ['connectors/1ting.js']
->>>>>>> ca46fb51
-	}];
+	}, {
+		label: 'Douban Artists',
+		matches: ['*://music.douban.com/artists/player/*'],
+		js: ['connectors/douban-artists.js']
+  }];
 });