--- conflicted
+++ resolved
@@ -501,7 +501,6 @@
 		},
 
 		{
-<<<<<<< HEAD
 			label: 'Jazzandrain / Relaxingbeats / Epicmusictime / Holidaychristmasmusic',
 			matches: ['*://www.jazzandrain.com/*', '*://relaxingbeats.com/*', '*://epicmusictime.com/*', '*://www.holidaychristmasmusic.com/*', '*://holidaychristmasmusic.com/*'],
 			js: ['connectors/v2/jazzandrain.js'],
@@ -547,11 +546,13 @@
 			label: 'Wrzuta.pl',
 			matches: ['*://*.wrzuta.pl/*', '*://wrzuta.pl/*'],
 			js: ['connectors/v2/wrzuta.pl.js'],
-=======
+			version: 2
+		},
+
+		{
 			label: 'Earbits',
 			matches: ['*://www.earbits.com/*'],
 			js: ['connectors/v2/earbits.js'],
->>>>>>> e2308dbd
 			version: 2
 		},
 
