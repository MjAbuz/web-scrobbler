/**
 * All connectors are defined here, instead of manifest.
 *
 * Matching connector is injected to the page after document_end event.
 *
 * Do not include jQuery - it is included by default.
 *
 *
 * Supported fields:
 *
 *    label
 *          - label to be shown in options to enable/disable the connector
 *          - be careful with renaming, as connector disable state depends on the label
 *
 *    matches
 *          - array of positive matches in format described in Chrome Ext. Dev. guide
 *          - connectors are processed in order and the first match is used; you can use
 *            this behaviour to emulate exclude matches
 *
 *    js
 *          - array of paths of files to be executed
 *          - all executions happen on or after 'document_end'
 *
 *    allFrames (optional)
 *          - boolean value representing InjectDetails.allFrames
 *          - FALSE by default
 *
 */
var connectors = [
    {
        label: "Baidu Music",
        matches: ["*://play.baidu.com/*"],
        js: ["connectors/baidu.js"]
    },

    {
        label: "YouTube",
        matches: ["*://www.youtube.com/watch*", "*://www.youtube.com/user/*"],
        js: ["connectors/youtube.js"]
    },

    {
        label: "TTNET Müzik",
        matches: ["*://www.ttnetmuzik.com.tr/*"],
        js: ["connectors/ttnet.js"]
    },

    {
        label: "Thesixtyone",
        matches: ["*://www.thesixtyone.com/*"],
        js: ["connectors/61.js"]
    },

    {
        label: "Google Play Music",
        matches: ["*://play.google.com/music/*"],
        js: ["connectors/googlemusic.js"]
    },

    {
        label: "MySpace",
        matches: ["*://myspace.com/*"],
        js: ["connectors/myspace.js"]
    },

    {
        label: "Pitchfork",
        matches: ["*://pitchfork.com/*", "*://www.pitchfork.com/*"],
        js: ["connectors/pitchfork.js"]
    },

    {
        label: "Fizy",
        matches: ["*://fizy.com/*", "*://fizy.org/*"],
        js: ["connectors/fizy.js"]
    },

    {
        label: "Virgin Radio Turkiye",
        matches: ["*://*.virginradioturkiye.com/*", "*://*.radioeksen.com/*"],
        js: ["connectors/virginradiotr.js"]
    },

    {
        label: "Ghostly Discovery",
        matches: ["http://ghostly.com/discovery/play"],
        js: ["connectors/ghostly.js"]
    },

    {
        label: "Bandcamp",
        matches: ["*://*.bandcamp.com/*"],
        js: ["connectors/bandcamp.js"]
    },

    {
        label: "Jango",
        matches: ["*://www.jango.com/*"],
        js: ["connectors/jango.js", "connectors/jango-dom-inject.js"]
    },

    {
        label: "Pandora",
        matches: ["*://www.pandora.com/*"],
        js: ["connectors/pandora.js"]
    },

    {
        label: "Deezer",
        matches: ["*://www.deezer.com/*"],
        js: ["connectors/deezer.js"]
    },

    {
        label: "SoundCloud",
        matches: ["*://soundcloud.com/*"],
        js: ["connectors/soundcloud.js"]
    },

    {
        label: "Amazon",
        matches: ["*://www.amazon.com/gp/dmusic/mp3/player*", "*://www.amazon.de/gp/dmusic/mp3/player*", "*://www.amazon.es/gp/dmusic/mp3/player*", "*://www.amazon.co.uk/gp/dmusic/mp3/player*"],
        js: ["connectors/amazon.js"]
    },

    { // DEAD?
        label: "Z-Music",
        matches: ["*://z-music.org/*"],
        js: ["connectors/zmusic.js"]
    },

    {
        label: "VK",
        matches: ["*://vk.com/*"],
        js: ["connectors/vk.js"]
    },

    {
        label: "Zvooq",
        matches: ["*://zvooq.ru/*"],
        js: ["connectors/zvooq.js"]
    },

    {
        label: "Weborama",
        matches: ["*://www.weborama.fm/*"],
        js: ["connectors/weborama.js"],
        allFrames: true
    },

    {
        label: "22 Tracks",
        matches: ["*://22tracks.com/*"],
        js: ["connectors/22tracks.js"]
    },

    {
        label: "Megalyrics",
        matches: ["*://megalyrics.ru/*"],
        js: ["connectors/megalyrics.js"],
        allFrames: true
    },

    {
        label: "iHeart",
        matches: ["*://*.iheart.com/*"],
        js: ["connectors/iheart.js"]
    },

    {
        label: "Indie Shuffle",
        matches: ["*://www.indieshuffle.com/*"],
        js: ["connectors/indieshuffle.js"]
    },

    {
        label: "Tuba.FM",
        matches: ["*://fm.tuba.pl/*"],
        js: ["connectors/tubafm.js"]
    },

    {
        label: "Spotify",
        matches: ["https://play.spotify.com/*"],
        js: ["connectors/spotify.js"]
    },

    {
        label: "Grooveshark",
        matches: ["*://grooveshark.com/*"],
        js: ["connectors/grooveshark.js"]
    },

    {
        label: "Plug.dj",
        matches: ["http://plug.dj/*"],
        js: ["connectors/plugdj.js"]
    },

    {
        label: "Turntable",
        matches: ["*://turntable.fm/*"],
        js: ["connectors/turntable.js"]
    },

    {
        label: "Slacker (iframe)",
        matches: ["*://www.slacker.com/webplayer/index_embed.vm"],
        js: ["connectors/slacker.js"]
    },

    {
        label: "Slacker (main page)",
        matches: ["*://www.slacker.com/*"],
        js: ["connectors/slacker2.js"]
    },

    {
        label: "Daytrotter",
        matches: ["*://www.daytrotter.com/*"],
        js: ["connectors/daytrotter.js"]
    },

    {
        label: "AOL Radio",
        matches: ["*://aolradio.slacker.com/*"],
        js: ["connectors/aolradio.js"]
    },

    {
        label: "HillyDilly",
        matches: ["*://www.hillydilly.com/*"],
        js: ["connectors/hillydilly.js"]
    },

    {
        label: "Xbox Music",
        matches: ["*://music.xbox.com/*"],
        js: ["connectors/xboxmusic.js"]
    },

    {
        label: "8tracks",
        matches: ["*://8tracks.com/*"],
        js: ["connectors/8tracks.js"]
    },

    {
        label: "Moje Polskie Radio",
        matches: ["*://moje.polskieradio.pl/station/*"],
        js: ["connectors/mojepolskieradio.js"]
    },

    {
        label: "Nova Planet",
        matches: ['*://www.novaplanet.com/radionova/player'],
        js: ["connectors/novaplanet.js"]
    },

    {
        label: "Radio+ Belgium",
        matches: ["*://www.radioplus.be/*"],
        js: ["connectors/radioplusbe.js"]
    },

    {
        label: "Songza",
        matches: ["*://songza.com/*"],
        js: ["connectors/songza.js"]
    },

    {
        label: "Douban Programme",
        matches: ["http://music.douban.com/programme/*"],
        js: ["connectors/douban-programme.js"]
    },

    {
        label: "Focus@Will",
        matches: ["*://www.focusatwill.com/*"],
        js: ["connectors/focusatwill.js"]
    },

    {
        label: "Le Tourne Disque",
        matches: ["*://www.letournedisque.com/*"],
        js: ["connectors/letournedisque.js"]
    },

    {
        label: "Rdio",
        matches: ["*://www.rdio.com/*"],
        js: ["connectors/rdio.js"]
    },

    {
        label: "Reddit Playlister",
        matches: ["*://redditplayer.phoenixforgotten.com/*"],
        js: ["connectors/redditplayer.js"]
    },

    {
        label: "Sullen-Ural",
        matches: ["*://sullen-ural.ru/*", "*://*.sullen-ural.ru/*"],
        js: ["connectors/sullen-ural.js"]
    },

    {
        label: "Digitally Imported and Sky.FM",
        matches: ["*://www.di.fm/*", "*://www.sky.fm/*"],
        js: ["connectors/difm.js"]
    },

    {
<<<<<<< HEAD
        label: "Beats Music",
        matches: ["*://*.beatsmusic.com/*"],
        js: ["jquery.cookie.js", "connectors/beats.js"]
    },

    {
        label: "RadioPlayer",
        matches: ["*://www.thisisstar.co.uk/*", "*://live.thebridgeradio.net/*", "*://www.chorley.fm/*", "*://www.sun-fm.com/*", "*://www.minsterfm.com/*", "*://www.uckfieldfm.co.uk/*", "*://radioplayer.bishopfm.com/*", "*://player.jackbristol.com/*", "*://player.106jack.com/*", "*://player.jackradio.com/*", "*://www.tcrfm.co.uk/*", "*://sparksunderland.com/*", "*://player.juicefm.com/*", "*://rp.xrad.io/*", "*://www.radiojackie.com/*", "*://people.bath.ac.uk/*", "*://www.2br.co.uk/*", "*://player.three.fm/*", "*://player.therevolution962.com/*", "*://player.thewave.co.uk/*", "*://www.kcclive.com/*", "*://player.absoluteradio.co.uk/*", "*://aliveradio.net/*", "*://allfm.org/*", "*://www.amazingradio.com/*", "*://www.ambersoundfm.com/*", "*://player.bailriggfm.co.uk/*", "*://player.thebay.co.uk/*", "*://www.bbc.co.uk/*", "*://www.bcbradio.co.uk/*", "*://www.thebeach.co.uk/*", "*://www.thebee.co.uk/*", "*://www.bfbs.com/*", "*://player.boltonfm.com/*", "*://andoverplayer.thebreeze.com/*", "*://basingstokeplayer.thebreeze.com/*", "*://bristolplayer.thebreeze.com/*", "*://cheltenhamplayer.thebreeze.com/*", "*://easthampshireplayer.thebreeze.com/*", "*://westwiltsplayer.thebreeze.com/*", "*://newburyplayer.thebreeze.com/*", "*://northdorsetplayer.thebreeze.com/*", "*://northsomersetplayer.thebreeze.com/*", "*://southplayer.thebreeze.com/*", "*://southamptonplayer.thebreeze.com/*", "*://winchesterplayer.thebreeze.com/*", "*://southsomersetplayer.thebreeze.com/*", "*://bridge.fm/*", "*://www.capitalfm.com/*", "*://www.capitalxtra.com/*", "*://www.thecatradio.co.uk/*", "*://ukradioplayer.cfmradio.com/*", "*://www.southendandchelmsfordradio.com/*", "*://www.silk1069.com/*", "*://www.dee1063.com/*", "*://app.musicradio.com/*", "*://ukradioplayer.citytalk.fm/*", "*://www.classicfm.com/*", "*://ukradioplayer.clyde1.com/*", "*://ukradioplayer.clyde2.com/*", "*://player.compassfm.co.uk/*", "*://northamptonshire.connectfm.com/*", "*://peterborough.connectfm.com/*", "*://ukradioplayer.coolfm.co.uk/*", "*://www.crossrhythms.co.uk/*", "*://crushradio.co.uk/*", "*://player.dearnefm.co.uk/*", "*://diversefm.com/*", "*://ukradioplayer.downtown.co.uk/*", "*://www.dream100.com/*", "*://www.drystoneradio.co.uk/*", "*://www.eagleextra.co.uk/*", "*://www.964eagle.co.uk/*", "*://www.eagle3.co.uk/*", "*://www.energyfm.net/*", "*://ondemand.georgeandfire.co.uk/*", "*://www.forestfm.co.uk/*", "*://ukradioplayer.forth2.com/*", "*://ukradioplayer.forthone.com/*", "*://www.frenchradiolondon.com/*", "*://www.funkidslive.com/*", "*://www.futureradio.co.uk/*", "*://www.gateway978.com/*", "*://nwplayer.gaydio.co.uk/*", "*://player.gaydio.co.uk/*", "*://ukradioplayer.hallamfm.co.uk/*", "*://ukrp.musicradio.com/*", "*://www.heart.co.uk/*", "*://ukradioplayer.heatradio.com/*", "*://ukradioplayer.thehitsradio.com/*", "*://player.hot1028.com/*", "*://www.hubradio.co.uk/*", "*://imaginefm.net/*", "*://www.indigofm.co.uk/*", "*://www.iwradio.co.uk/*", "*://player.jackfmswindon.com/*", "*://www.jazzfm.co/*", "*://player.juicebrighton.com/*", "*://kanefm.com/*", "*://player.kcfm.co.uk/*", "*://ukradioplayer.kerrangradio.co.uk/*", "*://ukradioplayer.key103.co.uk/*", "*://player.kingdomfm.co.uk/*", "*://kiss101.ukradioplayer.kissfmuk.com/*", "*://kiss105.ukradioplayer.kissfmuk.com/*", "*://kiss100.ukradioplayer.kissfmuk.com/*", "*://ukradioplayer.kissfresh.kissfmuk.com/*", "*://ukradioplayer.kisstory.kissfmuk.com/*", "*://www.klfm967.co.uk/*", "*://streaming.kentonline.co.uk/*", "*://player.lincsfm.co.uk/*", "*://ukradioplayer.magic.co.uk/*", "*://ukradioplayer.manchestersmagic.co.uk/*", "*://ukradioplayer.magic1152.co.uk/*", "*://ukradioplayer.magic1161.co.uk/*", "*://ukradioplayer.magic1170.co.uk/*", "*://ukradioplayer.magic1548.co.uk/*", "*://ukradioplayer.magic828.co.uk/*", "*://ukradioplayer.magic999.co.uk/*", "*://ukradioplayer.magicam.co.uk/*", "*://player.manxradio.com/*", "*://ukradioplayer.metroradio.co.uk/*", "*://ukradioplayerone.mfr.co.uk/*", "*://ukradioplayertwo.mfr.co.uk/*", "*://www.ministryofsound.com/*", "*://www.mix96.co.uk/*", "*://www.mkfm.com/*", "*://nationhits.com/*", "*://www.nationradio.com/*", "*://www.northnorfolkradio.com/*", "*://ukradioplayer.northsound1.com/*", "*://ukradioplayer.northsound2.com/*", "*://www.999radionorwich.com/*", "*://player.oakfm.co.uk/*", "*://www.originalfm.com/*", "*://palm105.co.uk/*", "*://player.peakfm.net/*", "*://www.piratefm.co.uk/*", "*://player.planetrock.com/*", "*://www.premierradio.org.uk/*", "*://player.pulse2.net/*", "*://player.pulse.co.uk/*", "*://ukradioplayer.radioaire.co.uk/*", "*://ukradioplayer.radioborders.com/*", "*://radiocarmarthenshire.com/*", "*://www.radiocaroline.co.uk/*", "*://radioceredigion.com/*", "*://ukradioplayer.radiocity.co.uk/*", "*://www.radioessex.com/*", "*://player.radioexe.co.uk/*", "*://radiolab.beds.ac.uk/*", "*://radiopembrokeshire.com/*", "*://radioplus.org.uk/*", "*://www.radiotyneside.co.uk/*", "*://www.radioverulam.com/*", "*://player.wave965.com/*", "*://radioreverb.com/*", "*://www.realradionortheast.co.uk/*", "*://www.realradionorthwest.co.uk/*", "*://www.realradio-scotland.co.uk/*", "*://www.realradiowales.co.uk/*", "*://www.realradioxs.co.uk/*", "*://www.realradioyorkshire.co.uk/*", "*://www.reprezent.org.uk/*", "*://radioplayer.resonancefm.com/*", "*://player.ridingsfm.co.uk/*", "*://rinse.fm/*", "*://listen.insightradio.co.uk/*", "*://ukradioplayer.rockfm.co.uk/*", "*://player.rotherfm.co.uk/*", "*://player.rutlandradio.co.uk/*", "*://scarletfm.com/*", "*://www.sfmradio.com/*", "*://www.toxicflames.co.uk/*", "*://player.signal1.co.uk/*", "*://player.signal107.co.uk/*", "*://player.signal2.co.uk/*", "*://smilesussex.com/*", "*://www.smoothradio.co.uk/*", "*://www.solarradio.com/*", "*://www.somervalleyfm.co.uk/*", "*://player.soundartradio.org.uk/*", "*://www.thesourcefm.co.uk/*", "*://www.spectrumradio.net/*", "*://www.spirefm.co.uk/*", "*://www.spiritfm.net/*", "*://www.star107.co.uk/*", "*://www.strayfm.com/*", "*://www.susyradio.com/*", "*://player.swanseasound.co.uk/*", "*://www.switchradio.co.uk/*", "*://talksport.com/*", "*://tonefm.co.uk/*", "*://ukradioplayer.tayam.co.uk/*", "*://ukradioplayer.tayfm.co.uk/*", "*://www.teamrockradio.com/*", "*://ukradioplayer.tfmradio.com/*", "*://player.towerfm.co.uk/*", "*://www.town102.com/*", "*://player.traxfm.co.uk/*", "*://player.2lr.co.uk/*", "*://www.u105.com/*", "*://www.ucb.co.uk/*", "*://ury.org.uk/*", "*://urn1350.net/*", "*://ukradioplayer.vikingfm.co.uk/*", "*://www.thevoicefm.co.uk/*", "*://ruvr.co.uk/*", "*://ukradioplayer.wave105.com/*", "*://www.wessexfm.com/*", "*://ukradioplayer.westfm.co.uk/*", "*://ukradioplayer.westsound.co.uk/*", "*://ukradioplayer.westsoundradio.com/*", "*://player.wirefm.com/*", "*://player.wishfm.net/*", "*://www.xfm.co.uk/*", "*://www.yorkshirecoastradio.com/*"],
        js: ["connectors/radioplayer.js"]
    },

    {
        label: "Gaana.com",
        matches: ["*://gaana.com/*"],
        js: ["connectors/gaana.js"]
    },

    {
        label: "Music Unlimited",
        matches: ["*://music.sonyentertainmentnetwork.com/*"],
        js: ["connectors/musicunlimited.js"]
    },

    {
        label: "Yandex.Music",
        matches: ["*://music.yandex.ru/*"],
        js: ["connectors/yandex.js"]
    },
    
    {
      label: "PLEX",
      matches: ["*://*32400/web/*"],
      js: ["connectors/plex.js"]
    },
    
    {
        label: "Pleer.Com (Prostopleer)",
        matches: ["*://pleer.com/*", "*://prostopleer.com/*"],
        js: ["connectors/pleer.js"]
    },

	{
		label: "TuneIn",
		matches: ["*://tunein.com/*"],
		js: ["connectors/tunein.js"]
	},

	{
        label: "MixCloud (Timestamped mixes only)",
        matches: ["*://mixcloud.com/*", "*://*.mixcloud.com/*"],
        js: ["connectors/mixcloud.js"]
    },

    {
        label: "Xiami.com",
        matches: ["http://www.xiami.com/play*"],
        js: ["connectors/xiami.js"]
=======
      label: "Beats Music",
      matches: ["*://*.beatsmusic.com/*"],
      js: ["jquery.cookie.js", "connectors/beats.js"]
    },

    {
        label: "NRK Radio",
        matches: ["*://radio.nrk.no/*"],
        js: ["connectors/nrkradio.js"]
>>>>>>> d22ae420
    }
];

/**
 * Creates regex from single match pattern
 *
 * @author lacivert
 * @param {String} input
 * @returns RegExp
 */
function createPattern(input) {
    if (typeof input !== 'string') return null;
    var match_pattern = '^'
        , regEscape = function (s) {
            return s.replace(/[[^$.|?*+(){}\\]/g, '\\$&');
        }
        , result = /^(\*|https?|file|ftp|chrome-extension):\/\//.exec(input);

    // Parse scheme
    if (!result) return null;
    input = input.substr(result[0].length);
    match_pattern += result[1] === '*' ? 'https?://' : result[1] + '://';

    // Parse host if scheme is not `file`
    if (result[1] !== 'file') {
        if (!(result = /^(?:\*|(\*\.)?([^\/*]+))/.exec(input))) return null;
        input = input.substr(result[0].length);
        if (result[0] === '*') {    // host is '*'
            match_pattern += '[^/]+';
        } else {
            if (result[1]) {         // Subdomain wildcard exists
                match_pattern += '(?:[^/]+\.)?';
            }
            // Append host (escape special regex characters)
            match_pattern += regEscape(result[2]);// + '/';
        }
    }
    // Add remainder (path)
    match_pattern += input.split('*').map(regEscape).join('.*');
    match_pattern += '$';

    return new RegExp(match_pattern);
}


/**
 * @param {String} label
 * @returns boolean
 */
function isConnectorEnabled(label) {
    var disabledArray = JSON.parse(localStorage.disabledConnectors);
    return (disabledArray.indexOf(label) === -1);
}


/**
 * Injects connectors to tabs upon page loading
 */
chrome.tabs.onUpdated.addListener(function (tabId, changeInfo, tab) {
    // wait for the Loaded event
    if (changeInfo.status !== 'complete')
        return;

    // run first available connector
    var anyMatch = !connectors.every(function (connector) {
        var matchOk = false;

        connector.matches.forEach(function (match) {
            matchOk = matchOk || createPattern(match).test(tab.url);
        });

        if (matchOk === true) {
            console.log('connector ' + connector.label + ' matched for ' + tab.url);
            setActionIcon(ACTION_SITE_RECOGNIZED, tabId);

            if (!isConnectorEnabled(connector.label)) {
                setActionIcon(ACTION_SITE_DISABLED, tabId);
                return false; // break forEach
            }

            // Ping the content page to see if the script is already in place.
            // In the future, connectors will have unified interface, so they will all support
            // the 'ping' request. Right now only YouTube supports this, because it
            // is the only site that uses ajax navigation via History API (which is quite hard to catch).
            // Other connectors will work as usual.
            //
            // Sadly there is no way to silently check if the script has been already injected
            // so we will see an error in the background console on load of every supported page
            chrome.tabs.sendMessage(tabId, { type: 'ping' }, function (response) {
                // if the message was sent to a non existing script or the script
                // does not implement the 'ping' message, we get response==undefined;
                if (!response) {
                    console.log('-- loaded for the first time, injecting the scripts');

                    // inject all scripts and jQuery, use slice to avoid mutating
                    var scripts = connector.js.slice(0);
                    scripts.unshift(JQUERY_PATH);

                    scripts.forEach(function (jsFile) {
                        var injectDetails = {
                            file: jsFile,
                            allFrames: connector.allFrames ? connector.allFrames : false
                        };
                        chrome.tabs.executeScript(tabId, injectDetails);
                    });
                }
                else {
                    console.log('-- subsequent ajax navigation, the scripts are already injected');
                }
            });

        }

        return !matchOk;
    });

    // hide page action if there is no match
    if (!anyMatch) {
        chrome.pageAction.hide(tabId);
    }
});<|MERGE_RESOLUTION|>--- conflicted
+++ resolved
@@ -312,7 +312,6 @@
     },
 
     {
-<<<<<<< HEAD
         label: "Beats Music",
         matches: ["*://*.beatsmusic.com/*"],
         js: ["jquery.cookie.js", "connectors/beats.js"]
@@ -370,18 +369,13 @@
         label: "Xiami.com",
         matches: ["http://www.xiami.com/play*"],
         js: ["connectors/xiami.js"]
-=======
-      label: "Beats Music",
-      matches: ["*://*.beatsmusic.com/*"],
-      js: ["jquery.cookie.js", "connectors/beats.js"]
-    },
-
-    {
-        label: "NRK Radio",
-        matches: ["*://radio.nrk.no/*"],
-        js: ["connectors/nrkradio.js"]
->>>>>>> d22ae420
-    }
+    },
+
+	{
+		label: "NRK Radio",
+		matches: ["*://radio.nrk.no/*"],
+		js: ["connectors/nrkradio.js"]
+	}
 ];
 
 /**
