/**
 * All connectors are defined here, instead of manifest.
 *
 * Matching connector is injected to the page after document_end event.
 *
 * Do not include jQuery - it is included by default.
 *
 *
 * Supported fields:
 *
 *    label
 *          - label to be shown in options to enable/disable the connector
 *          - be careful with renaming, as connector disable state depends on the label
 *
 *    matches
 *          - array of positive matches in format described in Chrome Ext. Dev. guide
 *          - connectors are processed in order and the first match is used; you can use
 *            this behaviour to emulate exclude matches
 *
 *    js
 *          - array of paths of files to be executed
 *          - all executions happen on or after 'document_end'
 *
 *    allFrames (optional)
 *          - boolean value representing InjectDetails.allFrames
 *          - FALSE by default
 *
 */
var connectors = [
    {
        label: "Baidu Music",
        matches: ["*://play.baidu.com/*"],
        js: ["connectors/baidu.js"]
    },

    {
        label: "YouTube",
        matches: ["*://www.youtube.com/watch*", "*://www.youtube.com/user/*"],
        js: ["connectors/youtube.js"]
    },

    {
        label: "TTNET Müzik",
        matches: ["*://www.ttnetmuzik.com.tr/*"],
        js: ["connectors/ttnet.js"]
    },

    {
        label: "Thesixtyone",
        matches: ["*://www.thesixtyone.com/*"],
        js: ["connectors/61.js"]
    },

    {
        label: "Google Play Music",
        matches: ["*://play.google.com/music/*"],
        js: ["connectors/googlemusic.js"]
    },

    {
        label: "MySpace",
        matches: ["*://myspace.com/*"],
        js: ["connectors/myspace.js"]
    },

    {
        label: "Pitchfork",
        matches: ["*://pitchfork.com/*", "*://www.pitchfork.com/*"],
        js: ["connectors/pitchfork.js"]
    },

    {
        label: "Fizy",
        matches: ["*://fizy.com/*", "*://fizy.org/*"],
        js: ["connectors/fizy.js"]
    },

    {
        label: "Virgin Radio Turkiye",
        matches: ["*://*.virginradioturkiye.com/*", "*://*.radioeksen.com/*"],
        js: ["connectors/virginradiotr.js"]
    },

    {
        label: "Ghostly Discovery",
        matches: ["http://ghostly.com/discovery/play"],
        js: ["connectors/ghostly.js"]
    },

    {
        label: "Bandcamp",
        matches: ["*://*.bandcamp.com/*"],
        js: ["connectors/bandcamp.js"]
    },

    {
        label: "Jango",
        matches: ["*://www.jango.com/*"],
        js: ["connectors/jango.js", "connectors/jango-dom-inject.js"]
    },

    {
        label: "Pandora",
        matches: ["*://www.pandora.com/*"],
        js: ["connectors/pandora.js"]
    },

    {
        label: "Deezer",
        matches: ["*://www.deezer.com/*"],
        js: ["connectors/deezer.js"]
    },

    {
        label: "SoundCloud",
        matches: ["*://soundcloud.com/*"],
        js: ["connectors/soundcloud.js"]
    },

    {
        label: "Amazon",
        matches: ["*://www.amazon.com/gp/dmusic/mp3/player*", "*://www.amazon.de/gp/dmusic/mp3/player*", "*://www.amazon.es/gp/dmusic/mp3/player*", "*://www.amazon.co.uk/gp/dmusic/mp3/player*"],
        js: ["connectors/amazon.js"]
    },

    { // DEAD?
        label: "Z-Music",
        matches: ["*://z-music.org/*"],
        js: ["connectors/zmusic.js"]
    },

    {
        label: "VK",
        matches: ["*://vk.com/*"],
        js: ["connectors/vk.js"]
    },

    {
        label: "Zvooq",
        matches: ["*://zvooq.ru/*"],
        js: ["connectors/zvooq.js"]
    },

    {
        label: "Weborama",
        matches: ["*://www.weborama.fm/*"],
        js: ["connectors/weborama.js"],
        allFrames: true
    },

    {
        label: "22 Tracks",
        matches: ["*://22tracks.com/*"],
        js: ["connectors/22tracks.js"]
    },

    {
        label: "Megalyrics",
        matches: ["*://megalyrics.ru/*"],
        js: ["connectors/megalyrics.js"],
        allFrames: true
    },

    {
        label: "iHeart",
        matches: ["*://*.iheart.com/*"],
        js: ["connectors/iheart.js"]
    },

    {
        label: "Indie Shuffle",
        matches: ["*://www.indieshuffle.com/*"],
        js: ["connectors/indieshuffle.js"]
    },

    {
        label: "Tuba.FM",
        matches: ["*://fm.tuba.pl/*"],
        js: ["connectors/tubafm.js"]
    },

    {
        label: "Spotify",
        matches: ["https://play.spotify.com/*"],
        js: ["connectors/spotify.js"]
    },

    {
        label: "Grooveshark",
        matches: ["*://grooveshark.com/*"],
        js: ["connectors/grooveshark.js"]
    },

    {
        label: "Plug.dj",
        matches: ["http://plug.dj/*"],
        js: ["connectors/plugdj.js"]
    },

    {
        label: "Turntable",
        matches: ["*://turntable.fm/*"],
        js: ["connectors/turntable.js"]
    },

    {
        label: "Slacker (iframe)",
        matches: ["*://www.slacker.com/webplayer/index_embed.vm"],
        js: ["connectors/slacker.js"]
    },

    {
        label: "Slacker (main page)",
        matches: ["*://www.slacker.com/*"],
        js: ["connectors/slacker2.js"]
    },

    {
        label: "Daytrotter",
        matches: ["*://www.daytrotter.com/*"],
        js: ["connectors/daytrotter.js"]
    },

    {
        label: "AOL Radio",
        matches: ["*://aolradio.slacker.com/*"],
        js: ["connectors/aolradio.js"]
    },

    {
        label: "HillyDilly",
        matches: ["*://www.hillydilly.com/*"],
        js: ["connectors/hillydilly.js"]
    },

    {
        label: "Xbox Music",
        matches: ["*://music.xbox.com/*"],
        js: ["connectors/xboxmusic.js"]
    },

    {
        label: "8tracks",
        matches: ["*://8tracks.com/*"],
        js: ["connectors/8tracks.js"]
    },

    {
        label: "Moje Polskie Radio",
        matches: ["*://moje.polskieradio.pl/station/*"],
        js: ["connectors/mojepolskieradio.js"]
    },

    {
        label: "Nova Planet",
        matches: ['*://www.novaplanet.com/radionova/player'],
        js: ["connectors/novaplanet.js"]
    },

    {
        label: "Radio+ Belgium",
        matches: ["*://www.radioplus.be/*"],
        js: ["connectors/radioplusbe.js"]
    },

    {
        label: "Songza",
        matches: ["*://songza.com/*"],
        js: ["connectors/songza.js"]
    },

    {
        label: "Douban Programme",
        matches: ["http://music.douban.com/programme/*"],
        js: ["connectors/douban-programme.js"]
    },

    {
        label: "Focus@Will",
        matches: ["*://www.focusatwill.com/*"],
        js: ["connectors/focusatwill.js"]
    },

    {
        label: "Le Tourne Disque",
        matches: ["*://www.letournedisque.com/*"],
        js: ["connectors/letournedisque.js"]
    },

    {
        label: "Rdio",
        matches: ["*://www.rdio.com/*"],
        js: ["connectors/rdio.js"]
    },

    {
        label: "Reddit Playlister",
        matches: ["*://redditplayer.phoenixforgotten.com/*"],
        js: ["connectors/redditplayer.js"]
    },

    {
        label: "Sullen-Ural",
        matches: ["*://sullen-ural.ru/*", "*://*.sullen-ural.ru/*"],
        js: ["connectors/sullen-ural.js"]
    },

    {
        label: "Digitally Imported and Sky.FM",
        matches: ["*://www.di.fm/*", "*://www.sky.fm/*"],
        js: ["connectors/difm.js"]
    },

    {
        label: "Beats Music",
        matches: ["*://*.beatsmusic.com/*"],
        js: ["jquery.cookie.js", "connectors/beats.js"]
    },

    {
        label: "RadioPlayer",
        matches: ["*://www.thisisstar.co.uk/*", "*://live.thebridgeradio.net/*", "*://www.chorley.fm/*", "*://www.sun-fm.com/*", "*://www.minsterfm.com/*", "*://www.uckfieldfm.co.uk/*", "*://radioplayer.bishopfm.com/*", "*://player.jackbristol.com/*", "*://player.106jack.com/*", "*://player.jackradio.com/*", "*://www.tcrfm.co.uk/*", "*://sparksunderland.com/*", "*://player.juicefm.com/*", "*://rp.xrad.io/*", "*://www.radiojackie.com/*", "*://people.bath.ac.uk/*", "*://www.2br.co.uk/*", "*://player.three.fm/*", "*://player.therevolution962.com/*", "*://player.thewave.co.uk/*", "*://www.kcclive.com/*", "*://player.absoluteradio.co.uk/*", "*://aliveradio.net/*", "*://allfm.org/*", "*://www.amazingradio.com/*", "*://www.ambersoundfm.com/*", "*://player.bailriggfm.co.uk/*", "*://player.thebay.co.uk/*", "*://www.bbc.co.uk/*", "*://www.bcbradio.co.uk/*", "*://www.thebeach.co.uk/*", "*://www.thebee.co.uk/*", "*://www.bfbs.com/*", "*://player.boltonfm.com/*", "*://andoverplayer.thebreeze.com/*", "*://basingstokeplayer.thebreeze.com/*", "*://bristolplayer.thebreeze.com/*", "*://cheltenhamplayer.thebreeze.com/*", "*://easthampshireplayer.thebreeze.com/*", "*://westwiltsplayer.thebreeze.com/*", "*://newburyplayer.thebreeze.com/*", "*://northdorsetplayer.thebreeze.com/*", "*://northsomersetplayer.thebreeze.com/*", "*://southplayer.thebreeze.com/*", "*://southamptonplayer.thebreeze.com/*", "*://winchesterplayer.thebreeze.com/*", "*://southsomersetplayer.thebreeze.com/*", "*://bridge.fm/*", "*://www.capitalfm.com/*", "*://www.capitalxtra.com/*", "*://www.thecatradio.co.uk/*", "*://ukradioplayer.cfmradio.com/*", "*://www.southendandchelmsfordradio.com/*", "*://www.silk1069.com/*", "*://www.dee1063.com/*", "*://app.musicradio.com/*", "*://ukradioplayer.citytalk.fm/*", "*://www.classicfm.com/*", "*://ukradioplayer.clyde1.com/*", "*://ukradioplayer.clyde2.com/*", "*://player.compassfm.co.uk/*", "*://northamptonshire.connectfm.com/*", "*://peterborough.connectfm.com/*", "*://ukradioplayer.coolfm.co.uk/*", "*://www.crossrhythms.co.uk/*", "*://crushradio.co.uk/*", "*://player.dearnefm.co.uk/*", "*://diversefm.com/*", "*://ukradioplayer.downtown.co.uk/*", "*://www.dream100.com/*", "*://www.drystoneradio.co.uk/*", "*://www.eagleextra.co.uk/*", "*://www.964eagle.co.uk/*", "*://www.eagle3.co.uk/*", "*://www.energyfm.net/*", "*://ondemand.georgeandfire.co.uk/*", "*://www.forestfm.co.uk/*", "*://ukradioplayer.forth2.com/*", "*://ukradioplayer.forthone.com/*", "*://www.frenchradiolondon.com/*", "*://www.funkidslive.com/*", "*://www.futureradio.co.uk/*", "*://www.gateway978.com/*", "*://nwplayer.gaydio.co.uk/*", "*://player.gaydio.co.uk/*", "*://ukradioplayer.hallamfm.co.uk/*", "*://ukrp.musicradio.com/*", "*://www.heart.co.uk/*", "*://ukradioplayer.heatradio.com/*", "*://ukradioplayer.thehitsradio.com/*", "*://player.hot1028.com/*", "*://www.hubradio.co.uk/*", "*://imaginefm.net/*", "*://www.indigofm.co.uk/*", "*://www.iwradio.co.uk/*", "*://player.jackfmswindon.com/*", "*://www.jazzfm.co/*", "*://player.juicebrighton.com/*", "*://kanefm.com/*", "*://player.kcfm.co.uk/*", "*://ukradioplayer.kerrangradio.co.uk/*", "*://ukradioplayer.key103.co.uk/*", "*://player.kingdomfm.co.uk/*", "*://kiss101.ukradioplayer.kissfmuk.com/*", "*://kiss105.ukradioplayer.kissfmuk.com/*", "*://kiss100.ukradioplayer.kissfmuk.com/*", "*://ukradioplayer.kissfresh.kissfmuk.com/*", "*://ukradioplayer.kisstory.kissfmuk.com/*", "*://www.klfm967.co.uk/*", "*://streaming.kentonline.co.uk/*", "*://player.lincsfm.co.uk/*", "*://ukradioplayer.magic.co.uk/*", "*://ukradioplayer.manchestersmagic.co.uk/*", "*://ukradioplayer.magic1152.co.uk/*", "*://ukradioplayer.magic1161.co.uk/*", "*://ukradioplayer.magic1170.co.uk/*", "*://ukradioplayer.magic1548.co.uk/*", "*://ukradioplayer.magic828.co.uk/*", "*://ukradioplayer.magic999.co.uk/*", "*://ukradioplayer.magicam.co.uk/*", "*://player.manxradio.com/*", "*://ukradioplayer.metroradio.co.uk/*", "*://ukradioplayerone.mfr.co.uk/*", "*://ukradioplayertwo.mfr.co.uk/*", "*://www.ministryofsound.com/*", "*://www.mix96.co.uk/*", "*://www.mkfm.com/*", "*://nationhits.com/*", "*://www.nationradio.com/*", "*://www.northnorfolkradio.com/*", "*://ukradioplayer.northsound1.com/*", "*://ukradioplayer.northsound2.com/*", "*://www.999radionorwich.com/*", "*://player.oakfm.co.uk/*", "*://www.originalfm.com/*", "*://palm105.co.uk/*", "*://player.peakfm.net/*", "*://www.piratefm.co.uk/*", "*://player.planetrock.com/*", "*://www.premierradio.org.uk/*", "*://player.pulse2.net/*", "*://player.pulse.co.uk/*", "*://ukradioplayer.radioaire.co.uk/*", "*://ukradioplayer.radioborders.com/*", "*://radiocarmarthenshire.com/*", "*://www.radiocaroline.co.uk/*", "*://radioceredigion.com/*", "*://ukradioplayer.radiocity.co.uk/*", "*://www.radioessex.com/*", "*://player.radioexe.co.uk/*", "*://radiolab.beds.ac.uk/*", "*://radiopembrokeshire.com/*", "*://radioplus.org.uk/*", "*://www.radiotyneside.co.uk/*", "*://www.radioverulam.com/*", "*://player.wave965.com/*", "*://radioreverb.com/*", "*://www.realradionortheast.co.uk/*", "*://www.realradionorthwest.co.uk/*", "*://www.realradio-scotland.co.uk/*", "*://www.realradiowales.co.uk/*", "*://www.realradioxs.co.uk/*", "*://www.realradioyorkshire.co.uk/*", "*://www.reprezent.org.uk/*", "*://radioplayer.resonancefm.com/*", "*://player.ridingsfm.co.uk/*", "*://rinse.fm/*", "*://listen.insightradio.co.uk/*", "*://ukradioplayer.rockfm.co.uk/*", "*://player.rotherfm.co.uk/*", "*://player.rutlandradio.co.uk/*", "*://scarletfm.com/*", "*://www.sfmradio.com/*", "*://www.toxicflames.co.uk/*", "*://player.signal1.co.uk/*", "*://player.signal107.co.uk/*", "*://player.signal2.co.uk/*", "*://smilesussex.com/*", "*://www.smoothradio.co.uk/*", "*://www.solarradio.com/*", "*://www.somervalleyfm.co.uk/*", "*://player.soundartradio.org.uk/*", "*://www.thesourcefm.co.uk/*", "*://www.spectrumradio.net/*", "*://www.spirefm.co.uk/*", "*://www.spiritfm.net/*", "*://www.star107.co.uk/*", "*://www.strayfm.com/*", "*://www.susyradio.com/*", "*://player.swanseasound.co.uk/*", "*://www.switchradio.co.uk/*", "*://talksport.com/*", "*://tonefm.co.uk/*", "*://ukradioplayer.tayam.co.uk/*", "*://ukradioplayer.tayfm.co.uk/*", "*://www.teamrockradio.com/*", "*://ukradioplayer.tfmradio.com/*", "*://player.towerfm.co.uk/*", "*://www.town102.com/*", "*://player.traxfm.co.uk/*", "*://player.2lr.co.uk/*", "*://www.u105.com/*", "*://www.ucb.co.uk/*", "*://ury.org.uk/*", "*://urn1350.net/*", "*://ukradioplayer.vikingfm.co.uk/*", "*://www.thevoicefm.co.uk/*", "*://ruvr.co.uk/*", "*://ukradioplayer.wave105.com/*", "*://www.wessexfm.com/*", "*://ukradioplayer.westfm.co.uk/*", "*://ukradioplayer.westsound.co.uk/*", "*://ukradioplayer.westsoundradio.com/*", "*://player.wirefm.com/*", "*://player.wishfm.net/*", "*://www.xfm.co.uk/*", "*://www.yorkshirecoastradio.com/*"],
        js: ["connectors/radioplayer.js"]
    },

    {
        label: "Gaana.com",
        matches: ["*://gaana.com/*"],
        js: ["connectors/gaana.js"]
    },

    {
        label: "Music Unlimited",
        matches: ["*://music.sonyentertainmentnetwork.com/*"],
        js: ["connectors/musicunlimited.js"]
    },

    {
        label: "Yandex.Music",
        matches: ["*://music.yandex.ru/*"],
        js: ["connectors/yandex.js"]
    },
    
    {
      label: "PLEX",
      matches: ["*://*32400/web/*"],
      js: ["connectors/plex.js"]
    },
    
    {
        label: "Pleer.Com (Prostopleer)",
        matches: ["*://pleer.com/*", "*://prostopleer.com/*"],
        js: ["connectors/pleer.js"]
    },

    {
<<<<<<< HEAD
        label: "TuneIn",
        matches: ["*://tunein.com/*"],
        js: ["connectors/tunein.js"]
=======
        label: "MixCloud (Timestamped mixes only)",
        matches: ["*://mixcloud.com/*", "*://*.mixcloud.com/*"],
        js: ["connectors/mixcloud.js"]
>>>>>>> fe702d50
    }

];

/**
 * Creates regex from single match pattern
 *
 * @author lacivert
 * @param {String} input
 * @returns RegExp
 */
function createPattern(input) {
    if (typeof input !== 'string') return null;
    var match_pattern = '^'
        , regEscape = function (s) {
            return s.replace(/[[^$.|?*+(){}\\]/g, '\\$&');
        }
        , result = /^(\*|https?|file|ftp|chrome-extension):\/\//.exec(input);

    // Parse scheme
    if (!result) return null;
    input = input.substr(result[0].length);
    match_pattern += result[1] === '*' ? 'https?://' : result[1] + '://';

    // Parse host if scheme is not `file`
    if (result[1] !== 'file') {
        if (!(result = /^(?:\*|(\*\.)?([^\/*]+))/.exec(input))) return null;
        input = input.substr(result[0].length);
        if (result[0] === '*') {    // host is '*'
            match_pattern += '[^/]+';
        } else {
            if (result[1]) {         // Subdomain wildcard exists
                match_pattern += '(?:[^/]+\.)?';
            }
            // Append host (escape special regex characters)
            match_pattern += regEscape(result[2]);// + '/';
        }
    }
    // Add remainder (path)
    match_pattern += input.split('*').map(regEscape).join('.*');
    match_pattern += '$';

    return new RegExp(match_pattern);
}


/**
 * @param {String} label
 * @returns boolean
 */
function isConnectorEnabled(label) {
    var disabledArray = JSON.parse(localStorage.disabledConnectors);
    return (disabledArray.indexOf(label) === -1);
}


/**
 * Injects connectors to tabs upon page loading
 */
chrome.tabs.onUpdated.addListener(function (tabId, changeInfo, tab) {
    // wait for the Loaded event
    if (changeInfo.status !== 'complete')
        return;

    // run first available connector
    var anyMatch = !connectors.every(function (connector) {
        var matchOk = false;

        connector.matches.forEach(function (match) {
            matchOk = matchOk || createPattern(match).test(tab.url);
        });

        if (matchOk === true) {
            console.log('connector ' + connector.label + ' matched for ' + tab.url);
            setActionIcon(ACTION_SITE_RECOGNIZED, tabId);

            if (!isConnectorEnabled(connector.label)) {
                setActionIcon(ACTION_SITE_DISABLED, tabId);
                return false; // break forEach
            }

            // Ping the content page to see if the script is already in place.
            // In the future, connectors will have unified interface, so they will all support
            // the 'ping' request. Right now only YouTube supports this, because it
            // is the only site that uses ajax navigation via History API (which is quite hard to catch).
            // Other connectors will work as usual.
            //
            // Sadly there is no way to silently check if the script has been already injected
            // so we will see an error in the background console on load of every supported page
            chrome.tabs.sendMessage(tabId, { type: 'ping' }, function (response) {
                // if the message was sent to a non existing script or the script
                // does not implement the 'ping' message, we get response==undefined;
                if (!response) {
                    console.log('-- loaded for the first time, injecting the scripts');

                    // inject all scripts and jQuery, use slice to avoid mutating
                    var scripts = connector.js.slice(0);
                    scripts.unshift(JQUERY_PATH);

                    scripts.forEach(function (jsFile) {
                        var injectDetails = {
                            file: jsFile,
                            allFrames: connector.allFrames ? connector.allFrames : false
                        };
                        chrome.tabs.executeScript(tabId, injectDetails);
                    });
                }
                else {
                    console.log('-- subsequent ajax navigation, the scripts are already injected');
                }
            });

        }

        return !matchOk;
    });

    // hide page action if there is no match
    if (!anyMatch) {
        chrome.pageAction.hide(tabId);
    }
});<|MERGE_RESOLUTION|>--- conflicted
+++ resolved
@@ -353,16 +353,16 @@
         js: ["connectors/pleer.js"]
     },
 
-    {
-<<<<<<< HEAD
-        label: "TuneIn",
-        matches: ["*://tunein.com/*"],
-        js: ["connectors/tunein.js"]
-=======
+	{
+		label: "TuneIn",
+		matches: ["*://tunein.com/*"],
+		js: ["connectors/tunein.js"]
+	},
+
+	{
         label: "MixCloud (Timestamped mixes only)",
         matches: ["*://mixcloud.com/*", "*://*.mixcloud.com/*"],
         js: ["connectors/mixcloud.js"]
->>>>>>> fe702d50
     }
 
 ];
