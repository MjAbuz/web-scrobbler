/**
 * All connectors are defined here, instead of manifest.
 *
 * Matching connector is injected to the page after document_end event.
 *
 * Do not include jQuery - it is included by default.
 *
 *
 * Supported fields:
 *
 *    label
 *          - label to be shown in options to enable/disable the connector
 *          - be careful with renaming, as connector disable state depends on the label
 *
 *    matches
 *          - array of positive matches in format described in Chrome Ext. Dev. guide
 *          - connectors are processed in order and the first match is used; you can use
 *            this behaviour to emulate exclude matches
 *
 *    js
 *          - array of paths of files to be executed
 *          - all executions happen on or after 'document_end'
 *
 *    allFrames (optional)
 *          - boolean value representing InjectDetails.allFrames
 *          - FALSE by default
 *
 */
var connectors = [
    {
        label: "Baidu Music",
        matches: ["*://play.baidu.com/*"],
        js: ["connectors/baidu.js"]
    },

    {
        label: "YouTube",
        matches: ["*://www.youtube.com/watch*", "*://www.youtube.com/user/*"],
        js: ["connectors/youtube.js"]
    },

    {
        label: "TTNET Müzik",
        matches: ["*://www.ttnetmuzik.com.tr/*"],
        js: ["connectors/ttnet.js"]
    },

    {
        label: "Thesixtyone",
        matches: ["*://www.thesixtyone.com/*"],
        js: ["connectors/61.js"]
    },

    {
        label: "Google Play Music",
        matches: ["*://play.google.com/music/*"],
        js: ["connectors/googlemusic.js"]
    },

    {
        label: "MySpace",
        matches: ["*://myspace.com/*"],
        js: ["connectors/myspace.js"]
    },

    {
        label: "Pitchfork",
        matches: ["*://pitchfork.com/*", "*://www.pitchfork.com/*"],
        js: ["connectors/pitchfork.js"]
    },

    {
        label: "Fizy",
        matches: ["*://fizy.com/*", "*://fizy.org/*"],
        js: ["connectors/fizy.js"]
    },

    {
        label: "Virgin Radio Turkiye",
        matches: ["*://*.virginradioturkiye.com/*", "*://*.radioeksen.com/*"],
        js: ["connectors/virginradiotr.js"]
    },

    {
        label: "Ghostly Discovery",
        matches: ["http://ghostly.com/discovery/play"],
        js: ["connectors/ghostly.js"]
    },

    {
        label: "Bandcamp",
        matches: ["*://*.bandcamp.com/*"],
        js: ["connectors/bandcamp.js"]
    },

    {
        label: "Jango",
        matches: ["*://www.jango.com/*"],
        js: ["connectors/jango.js", "connectors/jango-dom-inject.js"]
    },

    {
        label: "Pandora",
        matches: ["*://www.pandora.com/*"],
        js: ["connectors/pandora.js"]
    },

    {
        label: "Deezer",
        matches: ["*://www.deezer.com/*"],
        js: ["connectors/deezer.js"]
    },

    {
        label: "SoundCloud",
        matches: ["*://soundcloud.com/*"],
        js: ["connectors/soundcloud.js"]
    },

    {
        label: "Amazon",
        matches: ["*://www.amazon.com/gp/dmusic/mp3/player*", "*://www.amazon.de/gp/dmusic/mp3/player*", "*://www.amazon.es/gp/dmusic/mp3/player*", "*://www.amazon.co.uk/gp/dmusic/mp3/player*"],
        js: ["connectors/amazon.js"]
    },

    { // DEAD?
        label: "Z-Music",
        matches: ["*://z-music.org/*"],
        js: ["connectors/zmusic.js"]
    },

    {
        label: "VK",
        matches: ["*://vk.com/*"],
        js: ["connectors/vk.js"]
    },

    {
        label: "Zvooq",
        matches: ["*://zvooq.ru/*"],
        js: ["connectors/zvooq.js"]
    },

    {
        label: "Weborama",
        matches: ["*://www.weborama.fm/*"],
        js: ["connectors/weborama.js"],
        allFrames: true
    },

    {
        label: "22 Tracks",
        matches: ["*://22tracks.com/*"],
        js: ["connectors/22tracks.js"]
    },

    {
        label: "Megalyrics",
        matches: ["*://megalyrics.ru/*"],
        js: ["connectors/megalyrics.js"],
        allFrames: true
    },

    {
        label: "iHeart",
        matches: ["*://*.iheart.com/*"],
        js: ["connectors/iheart.js"]
    },

    {
        label: "Indie Shuffle",
        matches: ["*://www.indieshuffle.com/*"],
        js: ["connectors/indieshuffle.js"]
    },

    {
        label: "Tuba.FM",
        matches: ["*://fm.tuba.pl/*"],
        js: ["connectors/tubafm.js"]
    },

    {
        label: "Spotify",
        matches: ["https://play.spotify.com/*"],
        js: ["connectors/spotify.js"]
    },

    {
        label: "Grooveshark",
        matches: ["*://grooveshark.com/*"],
        js: ["connectors/grooveshark.js"]
    },

    {
        label: "Plug.dj",
        matches: ["http://plug.dj/*"],
        js: ["connectors/plugdj.js"]
    },

    {
        label: "Turntable",
        matches: ["*://turntable.fm/*"],
        js: ["connectors/turntable.js"]
    },

    {
        label: "Slacker (iframe)",
        matches: ["*://www.slacker.com/webplayer/index_embed.vm"],
        js: ["connectors/slacker.js"]
    },

    {
        label: "Slacker (main page)",
        matches: ["*://www.slacker.com/*"],
        js: ["connectors/slacker2.js"]
    },

    {
        label: "Daytrotter",
        matches: ["*://www.daytrotter.com/*"],
        js: ["connectors/daytrotter.js"]
    },

    {
        label: "AOL Radio",
        matches: ["*://aolradio.slacker.com/*"],
        js: ["connectors/aolradio.js"]
    },

    {
        label: "HillyDilly",
        matches: ["*://www.hillydilly.com/*"],
        js: ["connectors/hillydilly.js"]
    },

    {
        label: "Xbox Music",
        matches: ["*://music.xbox.com/*"],
        js: ["connectors/xboxmusic.js"]
    },

    {
        label: "8tracks",
        matches: ["*://8tracks.com/*"],
        js: ["connectors/8tracks.js"]
    },

    {
        label: "Moje Polskie Radio",
        matches: ["*://moje.polskieradio.pl/station/*"],
        js: ["connectors/mojepolskieradio.js"]
    },

    {
        label: "Nova Planet",
        matches: ['*://www.novaplanet.com/radionova/player'],
        js: ["connectors/novaplanet.js"]
    },

    {
        label: "Radio+ Belgium",
        matches: ["*://www.radioplus.be/*"],
        js: ["connectors/radioplusbe.js"]
    },

    {
        label: "Songza",
        matches: ["*://songza.com/*"],
        js: ["connectors/songza.js"]
    },

    {
        label: "Douban Programme",
        matches: ["http://music.douban.com/programme/*"],
        js: ["connectors/douban-programme.js"]
    },

    {
        label: "Focus@Will",
        matches: ["*://www.focusatwill.com/*"],
        js: ["connectors/focusatwill.js"]
    },

    {
        label: "Le Tourne Disque",
        matches: ["*://www.letournedisque.com/*"],
        js: ["connectors/letournedisque.js"]
    },

    {
        label: "Rdio",
        matches: ["*://www.rdio.com/*"],
        js: ["connectors/rdio.js"]
    },

    {
        label: "Reddit Playlister",
        matches: ["*://redditplayer.phoenixforgotten.com/*"],
        js: ["connectors/redditplayer.js"]
    },

    {
        label: "Sullen-Ural",
        matches: ["*://sullen-ural.ru/*", "*://*.sullen-ural.ru/*"],
        js: ["connectors/sullen-ural.js"]
    },

    {
        label: "Digitally Imported",
        matches: ["*://www.di.fm/*"],
        js: ["connectors/difm.js"]
    },

    {
<<<<<<< HEAD
        label: "Beats Music",
        matches: ["*://*.beatsmusic.com/*"],
        js: ["jquery.cookie.js", "connectors/beats.js"]
    },

    {
        label: "RadioPlayer",
        matches: ["*://www.thisisstar.co.uk/*","*://live.thebridgeradio.net/*","*://www.chorley.fm/*","*://www.sun-fm.com/*","*://www.minsterfm.com/*","*://www.uckfieldfm.co.uk/*","*://radioplayer.bishopfm.com/*","*://player.jackbristol.com/*","*://player.106jack.com/*","*://player.jackradio.com/*","*://www.tcrfm.co.uk/*","*://sparksunderland.com/*","*://player.juicefm.com/*","*://rp.xrad.io/*","*://www.radiojackie.com/*","*://people.bath.ac.uk/*","*://www.2br.co.uk/*","*://player.three.fm/*","*://player.therevolution962.com/*","*://player.thewave.co.uk/*","*://www.kcclive.com/*","*://player.absoluteradio.co.uk/*","*://aliveradio.net/*","*://allfm.org/*","*://www.amazingradio.com/*","*://www.ambersoundfm.com/*","*://player.bailriggfm.co.uk/*","*://player.thebay.co.uk/*","*://www.bbc.co.uk/*","*://www.bcbradio.co.uk/*","*://www.thebeach.co.uk/*","*://www.thebee.co.uk/*","*://www.bfbs.com/*","*://player.boltonfm.com/*","*://andoverplayer.thebreeze.com/*","*://basingstokeplayer.thebreeze.com/*","*://bristolplayer.thebreeze.com/*","*://cheltenhamplayer.thebreeze.com/*","*://easthampshireplayer.thebreeze.com/*","*://westwiltsplayer.thebreeze.com/*","*://newburyplayer.thebreeze.com/*","*://northdorsetplayer.thebreeze.com/*","*://northsomersetplayer.thebreeze.com/*","*://southplayer.thebreeze.com/*","*://southamptonplayer.thebreeze.com/*","*://winchesterplayer.thebreeze.com/*","*://southsomersetplayer.thebreeze.com/*","*://bridge.fm/*","*://www.capitalfm.com/*","*://www.capitalxtra.com/*","*://www.thecatradio.co.uk/*","*://ukradioplayer.cfmradio.com/*","*://www.southendandchelmsfordradio.com/*","*://www.silk1069.com/*","*://www.dee1063.com/*","*://app.musicradio.com/*","*://ukradioplayer.citytalk.fm/*","*://www.classicfm.com/*","*://ukradioplayer.clyde1.com/*","*://ukradioplayer.clyde2.com/*","*://player.compassfm.co.uk/*","*://northamptonshire.connectfm.com/*","*://peterborough.connectfm.com/*","*://ukradioplayer.coolfm.co.uk/*","*://www.crossrhythms.co.uk/*","*://crushradio.co.uk/*","*://player.dearnefm.co.uk/*","*://diversefm.com/*","*://ukradioplayer.downtown.co.uk/*","*://www.dream100.com/*","*://www.drystoneradio.co.uk/*","*://www.eagleextra.co.uk/*","*://www.964eagle.co.uk/*","*://www.eagle3.co.uk/*","*://www.energyfm.net/*","*://ondemand.georgeandfire.co.uk/*","*://www.forestfm.co.uk/*","*://ukradioplayer.forth2.com/*","*://ukradioplayer.forthone.com/*","*://www.frenchradiolondon.com/*","*://www.funkidslive.com/*","*://www.futureradio.co.uk/*","*://www.gateway978.com/*","*://nwplayer.gaydio.co.uk/*","*://player.gaydio.co.uk/*","*://ukradioplayer.hallamfm.co.uk/*","*://ukrp.musicradio.com/*","*://www.heart.co.uk/*","*://ukradioplayer.heatradio.com/*","*://ukradioplayer.thehitsradio.com/*","*://player.hot1028.com/*","*://www.hubradio.co.uk/*","*://imaginefm.net/*","*://www.indigofm.co.uk/*","*://www.iwradio.co.uk/*","*://player.jackfmswindon.com/*","*://www.jazzfm.co/*","*://player.juicebrighton.com/*","*://kanefm.com/*","*://player.kcfm.co.uk/*","*://ukradioplayer.kerrangradio.co.uk/*","*://ukradioplayer.key103.co.uk/*","*://player.kingdomfm.co.uk/*","*://kiss101.ukradioplayer.kissfmuk.com/*","*://kiss105.ukradioplayer.kissfmuk.com/*","*://kiss100.ukradioplayer.kissfmuk.com/*","*://ukradioplayer.kissfresh.kissfmuk.com/*","*://ukradioplayer.kisstory.kissfmuk.com/*","*://www.klfm967.co.uk/*","*://streaming.kentonline.co.uk/*","*://player.lincsfm.co.uk/*","*://ukradioplayer.magic.co.uk/*","*://ukradioplayer.manchestersmagic.co.uk/*","*://ukradioplayer.magic1152.co.uk/*","*://ukradioplayer.magic1161.co.uk/*","*://ukradioplayer.magic1170.co.uk/*","*://ukradioplayer.magic1548.co.uk/*","*://ukradioplayer.magic828.co.uk/*","*://ukradioplayer.magic999.co.uk/*","*://ukradioplayer.magicam.co.uk/*","*://player.manxradio.com/*","*://ukradioplayer.metroradio.co.uk/*","*://ukradioplayerone.mfr.co.uk/*","*://ukradioplayertwo.mfr.co.uk/*","*://www.ministryofsound.com/*","*://www.mix96.co.uk/*","*://www.mkfm.com/*","*://nationhits.com/*","*://www.nationradio.com/*","*://www.northnorfolkradio.com/*","*://ukradioplayer.northsound1.com/*","*://ukradioplayer.northsound2.com/*","*://www.999radionorwich.com/*","*://player.oakfm.co.uk/*","*://www.originalfm.com/*","*://palm105.co.uk/*","*://player.peakfm.net/*","*://www.piratefm.co.uk/*","*://player.planetrock.com/*","*://www.premierradio.org.uk/*","*://player.pulse2.net/*","*://player.pulse.co.uk/*","*://ukradioplayer.radioaire.co.uk/*","*://ukradioplayer.radioborders.com/*","*://radiocarmarthenshire.com/*","*://www.radiocaroline.co.uk/*","*://radioceredigion.com/*","*://ukradioplayer.radiocity.co.uk/*","*://www.radioessex.com/*","*://player.radioexe.co.uk/*","*://radiolab.beds.ac.uk/*","*://radiopembrokeshire.com/*","*://radioplus.org.uk/*","*://www.radiotyneside.co.uk/*","*://www.radioverulam.com/*","*://player.wave965.com/*","*://radioreverb.com/*","*://www.realradionortheast.co.uk/*","*://www.realradionorthwest.co.uk/*","*://www.realradio-scotland.co.uk/*","*://www.realradiowales.co.uk/*","*://www.realradioxs.co.uk/*","*://www.realradioyorkshire.co.uk/*","*://www.reprezent.org.uk/*","*://radioplayer.resonancefm.com/*","*://player.ridingsfm.co.uk/*","*://rinse.fm/*","*://listen.insightradio.co.uk/*","*://ukradioplayer.rockfm.co.uk/*","*://player.rotherfm.co.uk/*","*://player.rutlandradio.co.uk/*","*://scarletfm.com/*","*://www.sfmradio.com/*","*://www.toxicflames.co.uk/*","*://player.signal1.co.uk/*","*://player.signal107.co.uk/*","*://player.signal2.co.uk/*","*://smilesussex.com/*","*://www.smoothradio.co.uk/*","*://www.solarradio.com/*","*://www.somervalleyfm.co.uk/*","*://player.soundartradio.org.uk/*","*://www.thesourcefm.co.uk/*","*://www.spectrumradio.net/*","*://www.spirefm.co.uk/*","*://www.spiritfm.net/*","*://www.star107.co.uk/*","*://www.strayfm.com/*","*://www.susyradio.com/*","*://player.swanseasound.co.uk/*","*://www.switchradio.co.uk/*","*://talksport.com/*","*://tonefm.co.uk/*","*://ukradioplayer.tayam.co.uk/*","*://ukradioplayer.tayfm.co.uk/*","*://www.teamrockradio.com/*","*://ukradioplayer.tfmradio.com/*","*://player.towerfm.co.uk/*","*://www.town102.com/*","*://player.traxfm.co.uk/*","*://player.2lr.co.uk/*","*://www.u105.com/*","*://www.ucb.co.uk/*","*://ury.org.uk/*","*://urn1350.net/*","*://ukradioplayer.vikingfm.co.uk/*","*://www.thevoicefm.co.uk/*","*://ruvr.co.uk/*","*://ukradioplayer.wave105.com/*","*://www.wessexfm.com/*","*://ukradioplayer.westfm.co.uk/*","*://ukradioplayer.westsound.co.uk/*","*://ukradioplayer.westsoundradio.com/*","*://player.wirefm.com/*","*://player.wishfm.net/*","*://www.xfm.co.uk/*","*://www.yorkshirecoastradio.com/*"],
        js: ["connectors/radioplayer.js"]
    },

    {
        label: "Gaana.com",
        matches: ["*://gaana.com/*"],
        js: ["connectors/gaana.js"]
=======
      label: "Beats Music",
      matches: ["*://*.beatsmusic.com/*"],
      js: ["connectors/beats.js"]
    },
	
	{
      label: "Music Unlimited",
      matches: ["*://music.sonyentertainmentnetwork.com/*"],
      js: ["connectors/musicunlimited.js"]
>>>>>>> ea7cf160
    }

];

/**
 * Creates regex from single match pattern
 *
 * @author lacivert
 * @param {String} input
 * @returns RegExp
 */
function createPattern(input) {
    if (typeof input !== 'string') return null;
    var match_pattern = '^'
        , regEscape = function (s) {
            return s.replace(/[[^$.|?*+(){}\\]/g, '\\$&');
        }
        , result = /^(\*|https?|file|ftp|chrome-extension):\/\//.exec(input);

    // Parse scheme
    if (!result) return null;
    input = input.substr(result[0].length);
    match_pattern += result[1] === '*' ? 'https?://' : result[1] + '://';

    // Parse host if scheme is not `file`
    if (result[1] !== 'file') {
        if (!(result = /^(?:\*|(\*\.)?([^\/*]+))/.exec(input))) return null;
        input = input.substr(result[0].length);
        if (result[0] === '*') {    // host is '*'
            match_pattern += '[^/]+';
        } else {
            if (result[1]) {         // Subdomain wildcard exists
                match_pattern += '(?:[^/]+\.)?';
            }
            // Append host (escape special regex characters)
            match_pattern += regEscape(result[2]);// + '/';
        }
    }
    // Add remainder (path)
    match_pattern += input.split('*').map(regEscape).join('.*');
    match_pattern += '$';

    return new RegExp(match_pattern);
}


/**
 * @param {String} label
 * @returns boolean
 */
function isConnectorEnabled(label) {
    var disabledArray = JSON.parse(localStorage.disabledConnectors);
    return (disabledArray.indexOf(label) === -1);
}


/**
 * Injects connectors to tabs upon page loading
 */
chrome.tabs.onUpdated.addListener(function (tabId, changeInfo, tab) {
    // wait for the Loaded event
    if (changeInfo.status !== 'complete')
        return;

    // run first available connector
    var anyMatch = !connectors.every(function (connector) {
        var matchOk = false;

        connector.matches.forEach(function (match) {
            matchOk = matchOk || createPattern(match).test(tab.url);
        });

        if (matchOk === true) {
            console.log('connector ' + connector.label + ' matched for ' + tab.url);
            setActionIcon(ACTION_SITE_RECOGNIZED, tabId);

            if (!isConnectorEnabled(connector.label)) {
                setActionIcon(ACTION_SITE_DISABLED, tabId);
                return false; // break forEach
            }

            // Ping the content page to see if the script is already in place.
            // In the future, connectors will have unified interface, so they will all support
            // the 'ping' request. Right now only YouTube supports this, because it
            // is the only site that uses ajax navigation via History API (which is quite hard to catch).
            // Other connectors will work as usual.
            //
            // Sadly there is no way to silently check if the script has been already injected
            // so we will see an error in the background console on load of every supported page
            chrome.tabs.sendMessage(tabId, { type: 'ping' }, function (response) {
                // if the message was sent to a non existing script or the script
                // does not implement the 'ping' message, we get response==undefined;
                if (!response) {
                    console.log('-- loaded for the first time, injecting the scripts');

                    // inject all scripts and jQuery, use slice to avoid mutating
                    var scripts = connector.js.slice(0);
                    scripts.unshift(JQUERY_PATH);

                    scripts.forEach(function (jsFile) {
                        var injectDetails = {
                            file: jsFile,
                            allFrames: connector.allFrames ? connector.allFrames : false
                        };
                        chrome.tabs.executeScript(tabId, injectDetails);
                    });
                }
                else {
                    console.log('-- subsequent ajax navigation, the scripts are already injected');
                }
            });

        }

        return !matchOk;
    });

    // hide page action if there is no match
    if (!anyMatch) {
        chrome.pageAction.hide(tabId);
    }
});<|MERGE_RESOLUTION|>--- conflicted
+++ resolved
@@ -312,7 +312,6 @@
     },
 
     {
-<<<<<<< HEAD
         label: "Beats Music",
         matches: ["*://*.beatsmusic.com/*"],
         js: ["jquery.cookie.js", "connectors/beats.js"]
@@ -328,17 +327,12 @@
         label: "Gaana.com",
         matches: ["*://gaana.com/*"],
         js: ["connectors/gaana.js"]
-=======
-      label: "Beats Music",
-      matches: ["*://*.beatsmusic.com/*"],
-      js: ["connectors/beats.js"]
     },
 	
 	{
       label: "Music Unlimited",
       matches: ["*://music.sonyentertainmentnetwork.com/*"],
       js: ["connectors/musicunlimited.js"]
->>>>>>> ea7cf160
     }
 
 ];
